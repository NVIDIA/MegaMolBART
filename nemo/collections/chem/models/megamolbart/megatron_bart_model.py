
import os
from typing import Dict, List, Optional, Tuple, Union, Callable
from pathlib import Path
import tempfile
import time
from functools import partial

import numpy as np
from omegaconf import DictConfig, OmegaConf
from copy import deepcopy
from dataclasses import dataclass

import torch
import torch.distributed as dist
import torch.utils.data as pt_data
from torch.utils.data.dataloader import DataLoader
import pytorch_lightning as pl
from pytorch_lightning.utilities import rank_zero_only

from nemo.core import optim
from nemo.core.classes.common import typecheck
from nemo.core.classes.modelPT import ModelPT
from nemo.core.neural_types import ChannelType, LossType, MaskType, NeuralType
from nemo.utils import logging, model_utils
from nemo.utils.app_state import AppState
from nemo.collections.common import metrics
from nemo.collections.common.data import ConcatDataset
from nemo.collections.common.metrics import GlobalAverageLossMetric
from nemo.collections.common.losses import CrossEntropyLoss

from megatron import get_args, initialize_megatron
from megatron.model.bert_model import bert_attention_mask_func
from megatron.checkpointing import set_checkpoint_version
from megatron.model import get_language_model
from megatron.mpu import (
    get_data_parallel_world_size,
    get_data_parallel_rank,
    get_model_parallel_group,
    model_parallel_is_initialized,
    set_pipeline_model_parallel_rank,
    set_pipeline_model_parallel_world_size,
)

<<<<<<< HEAD
from nemo.collections.chem.data import MoleculeDataset, MoleculeIterableDataset, ConcatIterableDataset, MoleculeEnumeration, expand_dataset_paths
=======
from nemo.collections.chem.data import (MoleculeCsvDatasetConfig, MoleculeDataset, 
                                        MoleculeIterableDataset, ConcatIterableDataset, 
                                        expand_dataset_paths, collate_molecule_dataset)
>>>>>>> 89afb34e
from nemo.collections.chem.tokenizer import MolEncTokenizer
from nemo.collections.chem.decoder import DecodeSampler
from nemo.collections.chem.optimizer import TransformerLR, TransformerLRParams
from .megatron_bart_base import MegatronBART
<<<<<<< HEAD
=======
from pysmilesutils.augment import SMILESAugmenter, MolAugmenter
from copy import copy
>>>>>>> 89afb34e

__all__ = ["MegaMolBARTModel"]


class MegaMolBARTModel(ModelPT):   
    def __init__(self, cfg: DictConfig, trainer: pl.Trainer = None) -> None:

        cfg = model_utils.convert_model_config_to_dict_config(cfg)
        self._set_app_state(cfg)
        cfg = model_utils.maybe_update_config_version(cfg)
        
        self.smiles_augmenter = MolAugmenter()
        self._model_name = cfg.model.name
        self.max_seq_len = cfg.model.max_seq_len
        self.tokenizer = self.setup_tokenizer(cfg.tokenizer)
        self._vocab_size = len(self.tokenizer)
        self.val_sampling_alg = 'greedy'
        self._set_ddp(trainer)

        # Augmentation / collate functionality
        train_ds = cfg.model.train_ds
        self.train_collate = MoleculeEnumeration(tokenizer=self.tokenizer, max_seq_len=self.max_seq_len, **train_ds)
        val_ds = cfg.model.validation_ds
        self.val_collate = MoleculeEnumeration(tokenizer=self.tokenizer, max_seq_len=self.max_seq_len, **val_ds)
        self.test_collate = MoleculeEnumeration(tokenizer=self.tokenizer, max_seq_len=self.max_seq_len, **val_ds) # TODO right now test_ds is not used

        _ = self.setup_megatron(cfg) # Megatron initialization -- must be done before superclass init and model loaded            
        super().__init__(cfg=cfg.model, trainer=trainer)

        # Load model
        
        self.config = OmegaConf.create(cfg.model)
        self.sampler = self.setup_sampler(self.tokenizer, cfg)
        pad_token_idx = self.tokenizer.vocab[self.tokenizer.pad_token]
        self.d_model = cfg.model.d_model # for scheduler
        self.model = MegatronBART( 
                                self.sampler,
                                pad_token_idx,
                                self._vocab_size,
                                cfg.model.d_model,
                                cfg.model.num_layers,
                                cfg.model.num_heads,
                                cfg.model.d_feedforward,
                                cfg.model.max_seq_len,
                                cfg.model.dropout)

        self.num_parameters = sum(p.numel() for p in self.model.parameters() if p.requires_grad)
        optim.lr_scheduler.register_scheduler('TransformerLR', TransformerLR, TransformerLRParams)

        self.setup_optimization(cfg.model.optim) # TODO check warning from training

        self.val_loss = GlobalAverageLossMetric(dist_sync_on_step=False, take_avg_loss=True)
        self.test_loss = GlobalAverageLossMetric(dist_sync_on_step=False, take_avg_loss=True) 

    def _set_app_state(self, cfg):
        app_state = AppState()
        if cfg.trainer is not None:
            app_state._world_size = cfg.trainer.num_nodes * cfg.trainer.gpus
            num_gpus = cfg.trainer.gpus
        else:
            app_state._world_size = 1
            num_gpus = 1

        env = os.environ.copy()
        app_state.local_rank = int(env.get('LOCAL_RANK', 0))
        app_state.node_rank = int(env.get('NODE_RANK', 0))
        app_state.global_rank = app_state.local_rank + (app_state.node_rank * num_gpus) # TODO better way to calculate?
        app_state.model_parallel_size = None
        app_state.model_parallel_rank = None
        # app_state.device_id = None # TODO add these
        # app_state.model_parallel_group = None
        # app_state.data_parallel_size = None
        # app_state.data_parallel_rank = None
        # app_state.data_parallel_group = None
        self._app_state = app_state

    def _set_ddp(self, trainer):
        # Sampler is replaced manually below because PTL seems to use global_rank instead of local_rank
        if trainer.accelerator_connector.replace_sampler_ddp & (trainer.accelerator_connector.distributed_backend == 'ddp'):
            self.replace_sampler_ddp = True
            trainer.accelerator_connector.replace_sampler_ddp = False
        else:
            self.replace_sampler_ddp = False

    @staticmethod
    def _update_megatron_args(
        micro_batch_size: int = 1,
        tensor_model_parallel_size: int = 1,
        scaled_masked_softmax_fusion: bool = False,
        bias_gelu_fusion: bool = False,
        bias_dropout_fusion: bool = False):

        def extra_args_provider(parser):
            parser.set_defaults(micro_batch_size=micro_batch_size)
            parser.set_defaults(tensor_model_parallel_size=tensor_model_parallel_size)
            parser.set_defaults(scaled_masked_softmax_fusion=scaled_masked_softmax_fusion)
            parser.set_defaults(bias_gelu_fusion=bias_gelu_fusion)
            parser.set_defaults(bias_dropout_fusion=bias_dropout_fusion)
            return parser

        return extra_args_provider

    @staticmethod
    def _get_megatron_vocab_file() -> str:
        """Generate fake Megatron vocab file with required tokens"""
        fake_vocab_contents = '\n'.join(['[CLS]', '[SEP]', '[PAD]', '[MASK]'])
        with tempfile.NamedTemporaryFile(mode='w', delete=False) as fh:
            fh.write(fake_vocab_contents)
            vocab_file = fh.name
        return vocab_file

    def complete_lazy_init(self) -> None:
        # Finish megatron-lm initialization
        if hasattr(self, "_lazy_init_fn") and self._lazy_init_fn is not None:
            logging.info('Completing lazy initialization of Megatron framework...')
            self._lazy_init_fn()
            self._lazy_init_fn = None

    def setup_megatron(self, cfg: DictConfig) -> dict:
        """Initialize Megatron"""
        app_state = AppState()
        model_parallel_size = app_state.model_parallel_size
        model_parallel_rank = app_state.model_parallel_rank

        # Configure globals
        set_pipeline_model_parallel_rank(0)  # Pipeline model parallelism not currently implemented in NeMo
        set_pipeline_model_parallel_world_size(1)  # Pipeline model parallelism not currently implemented in NeMo

        # megatron input arguments
        args = {'num_layers': cfg.model.num_layers,
                'hidden_size': cfg.model.d_model,
                'num_attention_heads': cfg.model.num_heads,
                'max_position_embeddings': cfg.model.max_seq_len,
                'onnx_safe': True,
                'lazy_mpu_init': True,
                'tokenizer_type': 'BertWordPieceCase',
                'vocab_file': self._get_megatron_vocab_file()}
                # TODO vocab size may need to be set

        # extra args provider
        if model_parallel_size is not None:
            app_state = AppState()
            self._app_state = app_state
            os.environ["WORLD_SIZE"] = str(app_state.world_size) # Must be set for model parallel megatron-lm
            os.environ["RANK"] = str(model_parallel_rank)
            extra_args_provider = self._update_megatron_args(tensor_model_parallel_size=model_parallel_size)
        else:
            extra_args_provider = self._update_megatron_args()

        # Initialize part of Megatron global state that is needed for its constructor.
        # We set 'lazy_mpu_init' flag on to make Megatron do only the initialization that does not depend
        # on ddp be initialized yet (and we don't want Megatron to initialize DDP itself either)
        # and to return a hook for us to call after PTL has torch.distributed initialized.
        # (or if no PTL in case of inference - then we'll initialize torch.distributed)
        # We call and clear this hook on first call to forward()
        self._lazy_init_fn = initialize_megatron(
            extra_args_provider=extra_args_provider, args_defaults=args, ignore_unknown_args=True
        )

        # Read Megatron arguments back
        args = get_args()
        logging.info(f'Megatron-lm argparse args: {args}')

        # This loads a fake model from megatron, mostly for the sake of ensuring compatible checkpoint dict
        _, self._language_model_key = get_language_model(
            attention_mask_func=bert_attention_mask_func, num_tokentypes=2, add_pooler=False
        )
        return args

    def _load_checkpoint(self, filename: str) -> None:
        """Helper function for loading megatron checkpoints.

        Args:
            filename (str): Path to megatron checkpoint.
        """
        state_dict = torch.load(filename, map_location='cpu')
        if 'checkpoint_version' in state_dict:
            if state_dict['checkpoint_version'] is not None:
                set_checkpoint_version(state_dict['checkpoint_version'])
                logging.info(
                    f"Megatron-lm checkpoint version found. Setting checkpoint_version to {state_dict['checkpoint_version']}."
                )
        else:
            logging.warning('Megatron-lm checkpoint version not found. Setting checkpoint_version to 0.')
            set_checkpoint_version(0)
        # To load from Megatron pretrained checkpoint
        if 'model' in state_dict:
            self.language_model.load_state_dict(state_dict['model'][self._language_model_key])
        else:
            self.load_state_dict(state_dict)

        logging.info(f"Checkpoint loaded from from {filename}")

    def restore_weights(self, restore_path: str) -> None:
        """Restores module/model's weights for Megatron model
           For model parallel checkpoints the directory structure
           should be restore_path/mp_rank_0X/model_optim_rng.pt

        Args:
            restore_path (str): restore_path should a file or a directory if using model parallel
        """
        self._restore_path = restore_path
        if os.path.isfile(restore_path):
            self._load_checkpoint(restore_path)
        elif os.path.isdir(restore_path):
            # Need model parallel groups to restore model parallel checkpoints
            if model_parallel_is_initialized():
                model_parallel_rank = dist.get_rank(group=get_model_parallel_group())
                mp_restore_path = f'{restore_path}/mp_rank_{model_parallel_rank:02d}/model_optim_rng.pt'
                self._load_checkpoint(mp_restore_path)
            else:
                logging.info(f'torch.distributed not initialized yet. Will not restore model parallel checkpoint')
        else:
            logging.error(f'restore_path: {restore_path} must be a file or directory.')

    @staticmethod
    def setup_tokenizer(cfg: DictConfig) -> MolEncTokenizer:
        if not os.path.exists(cfg.vocab_path):
            raise ValueError(f'Vocab file not found at {cfg.vocab_path}')
        tokenizer = MolEncTokenizer.from_vocab_file(**cfg)
        return tokenizer

    @staticmethod
    def setup_sampler(tokenizer: MolEncTokenizer, cfg: DictConfig) -> DecodeSampler:
        return DecodeSampler(tokenizer, cfg.model.max_seq_len)

    def setup_training_data(self, train_data_config: Optional[DictConfig]) -> None:
        logging.info('Loading training data')
        collate_fn = self.train_collate.collate_fn
        self._train_dl = self.setup_dataloader_from_config(train_data_config, collate_fn)

    def setup_validation_data(self, val_data_config: Optional[DictConfig]):
        if val_data_config.get('filepath'): # TODO skip if limit_val_batches=0.0
            logging.info('Loading validation data')
            collate_fn = self.val_collate.collate_fn
            self._validation_dl = self.setup_dataloader_from_config(val_data_config, collate_fn)
        else:
            logging.info('Skipping validation data loading')

    def setup_test_data(self, test_data_config: Optional[DictConfig]):
        logging.info('Loading test data')
        collate_fn = self.test_collate.collate_fn
        self._test_dl = self.setup_dataloader_from_config(test_data_config, collate_fn)

    def _setup_dataset_from_config(self, cfg: DictConfig):
        cfg = dict(cfg.copy())
        filepath = cfg.pop('filepath', None)
        use_iterable = cfg.pop('use_iterable', False)

        dataset_paths = expand_dataset_paths(filepath)
        logging.info(f'Loading data from {dataset_paths}')
        datasets = []
        for path in dataset_paths:
            if use_iterable:
                data = MoleculeIterableDataset(filepath=path, **cfg)
            else:
                data = MoleculeDataset(filepath=path, **cfg)
            datasets.append(data)

        if len(datasets) == 1:
            datasets = datasets[0]
        else:
            if use_iterable:
                datasets = ConcatIterableDataset(datasets)
            else:
                datasets = pt_data.ConcatDataset(datasets)
        return datasets

    def setup_dataloader_from_config(self, cfg: DictConfig, collate_fun: Callable):
        dataset = self._setup_dataset_from_config(cfg)

        if self.replace_sampler_ddp:
            app_state = AppState()
            sampler = pt_data.DistributedSampler(dataset=dataset, num_replicas=app_state.world_size, 
                                                 rank=app_state.local_rank,
                                                 shuffle=cfg.shuffle, drop_last=cfg.drop_last)
        else:
            sampler_name = pt_data.RandomSampler if cfg.shuffle else pt_data.SequentialSampler
            sampler = sampler_name(dataset)
        
        collate_fn = partial(collate_molecule_dataset, tokenizer=self.tokenizer,
                            encoder_augment=cfg.encoder_augment, 
                            decoder_augment=cfg.decoder_augment,
                            encoder_mask=cfg.encoder_mask, 
                            canonicalize_target=cfg.canonicalize_target_smiles,
                            smiles_augmenter=self.smiles_augmenter)

        dataloader = pt_data.DataLoader(dataset,
            sampler=sampler,
            batch_size=cfg.batch_size,
            num_workers=cfg.get("num_workers", 0),
            pin_memory=cfg.get("pin_memory", False), 
            drop_last=cfg.get("drop_last", False),
<<<<<<< HEAD
            collate_fn=collate_fun)

        return dataloader

=======
            collate_fn=collate_fn)

        return dataloader

    # def augmenter(self, mol): # TODO move to dataset
    #     try:
    #         aug_smi = self.aug(mol)[0]
    #     except:
    #         aug_smi = mol
    #     return aug_smi

    # def collate_fn(self, batch):
    #     """ Used by DataLoader to concatenate/collate inputs."""
    #     encoder_smiles = copy(batch)
    #     decoder_smiles = batch

    #     encoder_smiles = [self.augmenter(x) for x in encoder_smiles]
    #     decoder_smiles = [self.augmenter(x) for x in decoder_smiles]

    #     enc_token_output = self.tokenizer.tokenize(encoder_smiles, mask=True, pad=True)
    #     dec_token_output = self.tokenizer.tokenize(decoder_smiles, pad=True)

    #     enc_mask = enc_token_output['masked_pad_masks']
    #     enc_tokens = enc_token_output['masked_tokens']
    #     dec_tokens = dec_token_output['original_tokens']
    #     dec_mask = dec_token_output['original_pad_masks']

    #     (enc_tokens, enc_mask) = check_seq_len(enc_tokens, enc_mask, self.max_seq_len)
    #     (dec_tokens, dec_mask) = check_seq_len(dec_tokens, dec_mask, self.max_seq_len)

    #     enc_token_ids = self.tokenizer.convert_tokens_to_ids(enc_tokens)
    #     dec_token_ids = self.tokenizer.convert_tokens_to_ids(dec_tokens)

    #     enc_token_ids = torch.tensor(enc_token_ids).transpose(0, 1)
    #     enc_pad_mask = torch.tensor(enc_mask,
    #                                 dtype=torch.int64).transpose(0, 1)
    #     dec_token_ids = torch.tensor(dec_token_ids).transpose(0, 1)
    #     dec_pad_mask = torch.tensor(dec_mask,
    #                                 dtype=torch.int64).transpose(0, 1)

    #     collate_output = {
    #         'encoder_input': enc_token_ids,
    #         'encoder_pad_mask': enc_pad_mask,
    #         'decoder_input': dec_token_ids[:-1, :],
    #         'decoder_pad_mask': dec_pad_mask[:-1, :],
    #         'target': dec_token_ids.clone()[1:, :],
    #         'target_pad_mask': dec_pad_mask.clone()[1:, :],
    #         'target_smiles': decoder_smiles,
    #         }

    #     return collate_output
>>>>>>> 89afb34e

    @typecheck()
    def forward(self, batch):
        app_state = AppState()
        if app_state.model_parallel_size is None:
            self.complete_lazy_init()

        outputs = self.model(batch)
        return outputs

    def training_step(self, batch: dict, batch_idx: int) -> Dict:
        """
        Lightning calls this inside the training loop with the data from the training dataloader
        passed in as `batch`. 
        """
        start_time = time.monotonic()

        outputs = self.forward(batch)
        loss = self.model._calc_loss(batch, outputs)
        char_acc = self.model._calc_char_acc(batch, outputs)
        lr = self._optimizer.param_groups[0]["lr"]

        end_time = time.monotonic()
        duration = end_time - start_time

        self.log('lr', lr)
        self.log('train_loss', loss.item(), on_epoch=True)
        self.log('train_char_acc', char_acc, on_epoch=True, sync_dist=True)
        self.log('step_time', duration, on_step=True)

        tensorboard_logs = {'train/loss': loss.item(),
                            'train/char_acc': char_acc, 
                            'trainer/lr': lr,
                            'trainer/step_time': duration}

        return {'loss': loss, 
                'log': tensorboard_logs}

    def _eval_step(self, batch: dict, batch_idx: int, mode: str) -> Dict:
        self.model.eval()
        
        model_output = self.model.forward(batch)
        target_smiles = batch['target_smiles']

        loss = self.model._calc_loss(batch, model_output).item()
        perplexity = self.model._calc_perplexity(batch, model_output)
        token_acc = self.model._calc_char_acc(batch, model_output)
        (mol_strs, log_lhs) = self.model.sample_molecules(batch, sampling_alg=self.val_sampling_alg) 
        metrics = self.sampler.calc_sampling_metrics(mol_strs, target_smiles)

        logs = {
            f'{mode}/loss': loss,
            f'{mode}/perplexity': perplexity,
            f'{mode}/char_acc': token_acc,
            f'{mode}/molecular_accuracy': metrics['accuracy'],
            f'{mode}/invalid_smiles': metrics['invalid']}

        self.log_dict(logs, on_epoch=True, sync_dist=True)
        logs['log'] = logs.copy()
        return logs

    def validation_step(self, batch, batch_idx):
        """
        Lightning calls this inside the validation loop with the data from the validation dataloader
        passed in as `batch`.
        """
        return self._eval_step(batch, batch_idx, 'val')

    def test_step(self, batch, batch_idx):
        return self._eval_step(batch, batch_idx, 'test')

    def _eval_epoch_end(self, outputs: List[Dict], mode: str) -> Dict:
        """
        Called at the end of validation to aggregate outputs.
        :param outputs: list of individual outputs of each validation step.
        """
        loss_label = f'{mode}/loss'
        eval_loss = torch.tensor([x[loss_label] for x in outputs]).mean().item()

        ppl_label = f'{mode}/perplexity'
        eval_ppl = torch.tensor([x[ppl_label] for x in outputs]).mean().item()

        token_label = f'{mode}/char_acc'
        eval_token_acc = torch.tensor([x[token_label] for x in outputs]).mean().item()

        mol_acc_label = f'{mode}/molecular_accuracy'
        eval_mol_acc = torch.tensor([x[mol_acc_label] for x in outputs]).mean().item()

        return {f'{loss_label}_avg': eval_loss, 
                f'{ppl_label}_avg': eval_ppl,
                f'{token_label}_avg': eval_token_acc,
                f'{mol_acc_label}_avg': eval_mol_acc}

    def validation_epoch_end(self, outputs: List[Dict]) -> Dict:
        """
        Called at the end of validation to aggregate outputs.
        :param outputs: list of individual outputs of each validation step.
        """
        mode = 'val'
        self.log_dict(self._eval_epoch_end(outputs, mode), sync_dist=True)

    def test_epoch_end(self, outputs: List[Dict]) -> Dict:
        """
        Called at the end of test to aggregate outputs.
        :param outputs: list of individual outputs of each test step.
        """
        mode = 'test'
        self.log_dict(self._eval_epoch_end(outputs, mode), sync_dist=True)

    @rank_zero_only
    def log_param_stats(self):
        for name, p in self.named_parameters():
            if p.requires_grad:
                self.trainer.logger.experiment.add_histogram(name + '_hist', p, global_step=self.global_step)
                self.trainer.logger.experiment.add_scalars(
                    name,
                    {'mean': p.mean(), 'stddev': p.std(), 'max': p.max(), 'min': p.min()},
                    global_step=self.global_step,
                )

    @classmethod
    def list_available_models(cls) -> Optional[Dict[str, str]]:
        pass<|MERGE_RESOLUTION|>--- conflicted
+++ resolved
@@ -4,7 +4,6 @@
 from pathlib import Path
 import tempfile
 import time
-from functools import partial
 
 import numpy as np
 from omegaconf import DictConfig, OmegaConf
@@ -42,22 +41,11 @@
     set_pipeline_model_parallel_world_size,
 )
 
-<<<<<<< HEAD
 from nemo.collections.chem.data import MoleculeDataset, MoleculeIterableDataset, ConcatIterableDataset, MoleculeEnumeration, expand_dataset_paths
-=======
-from nemo.collections.chem.data import (MoleculeCsvDatasetConfig, MoleculeDataset, 
-                                        MoleculeIterableDataset, ConcatIterableDataset, 
-                                        expand_dataset_paths, collate_molecule_dataset)
->>>>>>> 89afb34e
 from nemo.collections.chem.tokenizer import MolEncTokenizer
 from nemo.collections.chem.decoder import DecodeSampler
 from nemo.collections.chem.optimizer import TransformerLR, TransformerLRParams
 from .megatron_bart_base import MegatronBART
-<<<<<<< HEAD
-=======
-from pysmilesutils.augment import SMILESAugmenter, MolAugmenter
-from copy import copy
->>>>>>> 89afb34e
 
 __all__ = ["MegaMolBARTModel"]
 
@@ -69,7 +57,6 @@
         self._set_app_state(cfg)
         cfg = model_utils.maybe_update_config_version(cfg)
         
-        self.smiles_augmenter = MolAugmenter()
         self._model_name = cfg.model.name
         self.max_seq_len = cfg.model.max_seq_len
         self.tokenizer = self.setup_tokenizer(cfg.tokenizer)
@@ -88,7 +75,6 @@
         super().__init__(cfg=cfg.model, trainer=trainer)
 
         # Load model
-        
         self.config = OmegaConf.create(cfg.model)
         self.sampler = self.setup_sampler(self.tokenizer, cfg)
         pad_token_idx = self.tokenizer.vocab[self.tokenizer.pad_token]
@@ -105,6 +91,7 @@
                                 cfg.model.dropout)
 
         self.num_parameters = sum(p.numel() for p in self.model.parameters() if p.requires_grad)
+        # config.schedulers.register_scheduler_params()
         optim.lr_scheduler.register_scheduler('TransformerLR', TransformerLR, TransformerLRParams)
 
         self.setup_optimization(cfg.model.optim) # TODO check warning from training
@@ -338,77 +325,16 @@
             sampler_name = pt_data.RandomSampler if cfg.shuffle else pt_data.SequentialSampler
             sampler = sampler_name(dataset)
         
-        collate_fn = partial(collate_molecule_dataset, tokenizer=self.tokenizer,
-                            encoder_augment=cfg.encoder_augment, 
-                            decoder_augment=cfg.decoder_augment,
-                            encoder_mask=cfg.encoder_mask, 
-                            canonicalize_target=cfg.canonicalize_target_smiles,
-                            smiles_augmenter=self.smiles_augmenter)
-
         dataloader = pt_data.DataLoader(dataset,
             sampler=sampler,
             batch_size=cfg.batch_size,
             num_workers=cfg.get("num_workers", 0),
             pin_memory=cfg.get("pin_memory", False), 
             drop_last=cfg.get("drop_last", False),
-<<<<<<< HEAD
             collate_fn=collate_fun)
 
         return dataloader
 
-=======
-            collate_fn=collate_fn)
-
-        return dataloader
-
-    # def augmenter(self, mol): # TODO move to dataset
-    #     try:
-    #         aug_smi = self.aug(mol)[0]
-    #     except:
-    #         aug_smi = mol
-    #     return aug_smi
-
-    # def collate_fn(self, batch):
-    #     """ Used by DataLoader to concatenate/collate inputs."""
-    #     encoder_smiles = copy(batch)
-    #     decoder_smiles = batch
-
-    #     encoder_smiles = [self.augmenter(x) for x in encoder_smiles]
-    #     decoder_smiles = [self.augmenter(x) for x in decoder_smiles]
-
-    #     enc_token_output = self.tokenizer.tokenize(encoder_smiles, mask=True, pad=True)
-    #     dec_token_output = self.tokenizer.tokenize(decoder_smiles, pad=True)
-
-    #     enc_mask = enc_token_output['masked_pad_masks']
-    #     enc_tokens = enc_token_output['masked_tokens']
-    #     dec_tokens = dec_token_output['original_tokens']
-    #     dec_mask = dec_token_output['original_pad_masks']
-
-    #     (enc_tokens, enc_mask) = check_seq_len(enc_tokens, enc_mask, self.max_seq_len)
-    #     (dec_tokens, dec_mask) = check_seq_len(dec_tokens, dec_mask, self.max_seq_len)
-
-    #     enc_token_ids = self.tokenizer.convert_tokens_to_ids(enc_tokens)
-    #     dec_token_ids = self.tokenizer.convert_tokens_to_ids(dec_tokens)
-
-    #     enc_token_ids = torch.tensor(enc_token_ids).transpose(0, 1)
-    #     enc_pad_mask = torch.tensor(enc_mask,
-    #                                 dtype=torch.int64).transpose(0, 1)
-    #     dec_token_ids = torch.tensor(dec_token_ids).transpose(0, 1)
-    #     dec_pad_mask = torch.tensor(dec_mask,
-    #                                 dtype=torch.int64).transpose(0, 1)
-
-    #     collate_output = {
-    #         'encoder_input': enc_token_ids,
-    #         'encoder_pad_mask': enc_pad_mask,
-    #         'decoder_input': dec_token_ids[:-1, :],
-    #         'decoder_pad_mask': dec_pad_mask[:-1, :],
-    #         'target': dec_token_ids.clone()[1:, :],
-    #         'target_pad_mask': dec_pad_mask.clone()[1:, :],
-    #         'target_smiles': decoder_smiles,
-    #         }
-
-    #     return collate_output
->>>>>>> 89afb34e
 
     @typecheck()
     def forward(self, batch):
