defaults:
  - megamolbart_pretrain_base

trainer:
  devices: 8
  num_nodes: 8

data:  
  encoder_mask: False

model:
<<<<<<< HEAD
  name: small_span
=======
  name: small_aug
>>>>>>> 560f69ba
  # model architecture
  num_layers: 6
  hidden_size: 512
  num_attention_heads: 8<|MERGE_RESOLUTION|>--- conflicted
+++ resolved
@@ -9,11 +9,7 @@
   encoder_mask: False
 
 model:
-<<<<<<< HEAD
-  name: small_span
-=======
   name: small_aug
->>>>>>> 560f69ba
   # model architecture
   num_layers: 6
   hidden_size: 512
