#!/bin/bash
#SBATCH --nodes=8
#SBATCH --ntasks-per-node=8
#SBATCH --gpus-per-node=8      # n gpus per machine <required>
#SBATCH --mail-type=FAIL
#SBATCH --time=8:00:00
#SBATCH --partition=batch_dgx1_m2
#SBATCH --account=ent_aiapps_omics
<<<<<<< HEAD
#SBATCH --job-name=bionemo
=======
#SBATCH --job-name=bionemo-ea2-untied-token_head-8nodes-val
>>>>>>> 909ff3d9
#SBATCH --nv-meta=ml-model.megamolbart
#SBATCH --mem=0                 # all mem avail
#SBATCH --overcommit
#SBATCH --exclusive             # exclusive node access

# Copyright (c) 2022, NVIDIA CORPORATION.
# SPDX-License-Identifier: Apache-2.0

# Licensed under the Apache License, Version 2.0 (the "License");
# you may not use this file except in compliance with the License.
# You may obtain a copy of the License at
#
#     http://www.apache.org/licenses/LICENSE-2.0
#
# Unless required by applicable law or agreed to in writing, software
# distributed under the License is distributed on an "AS IS" BASIS,
# WITHOUT WARRANTIES OR CONDITIONS OF ANY KIND, either express or implied.
# See the License for the specific language governing permissions and
# limitations under the License.

set -x

while [[ $# -gt 0 ]]; do
    case $1 in
        -p|--prop)
            echo 'Overwriting values from $2.'
            PROPERTY_FILES=$2
            shift
            shift
            ;;
        *)
            echo 'Invalid input'
            exit 1
            ;;
    esac
done

# All variables with default values must be defined in this section
#=========================
MEGAMOLBART_CONT="nvcr.io#t6a4nuz8vrsr/megamolbart:0.2.0-ea3"
STORAGE_ROOT=""
WANDB_API_KEY=""
MICRO_BATCH_SIZE=256 # Please check GPU mem size. 256 is recommended for A100 with 80 GB mem.
VAL_CHECK_INTERVAL=200
JOB_TYPE='nemo-chem'
EXP_NAME_PREFIX='nemo_chem'
#=========================

set -e
# Any value that needs to be overwritten should be defined in PROPERTY_FILES
if [ ! -z "${PROPERTY_FILES}" ];
then
    IFS=',' read -ra FILES <<< ${PROPERTY_FILES}
    for PROPERTY_FILE in "${FILES[@]}"; do
        source ${PROPERTY_FILE}
    done
fi

if [ -z "${STORAGE_ROOT}" ];
then
    echo "STORAGE_ROOT is invaild. STORAGE_ROOT=${STORAGE_ROOT}. Please check the properties file."
    exit 1
fi

EXP_NAME=${EXP_NAME_PREFIX}_node_${SLURM_JOB_NUM_NODES}_inv${VAL_CHECK_INTERVAL}
DATA_PATH="${STORAGE_ROOT}/data"
RESULT_PATH="${STORAGE_ROOT}/results/${EXP_NAME}"
MOUNTS="$DATA_PATH:/data,$RESULT_PATH:/result"
mkdir -p ${RESULT_PATH}

# This configuration assumes TP and PP is 1.
# TODO: Revisit to apply the following calculation
#       global_batch = micro_batch * TP * PP * DP
GLOBAL_BATCH_SIZE=$(expr ${MICRO_BATCH_SIZE} \* ${SLURM_JOB_NUM_NODES} \* ${SLURM_NTASKS_PER_NODE})


# NeMo and BioNeMo code is picked from the container. To use code from a shared
# folder instead, please NEMO_CODE and BIONEMO_CODE in the properties file.
if [ ! -z "${NEMO_CODE}" ];
then
    MOUNTS="${MOUNTS},${NEMO_CODE}:/opt/nvidia/nemo"
fi

if [ ! -z "${BIONEMO_CODE}" ];
then
    MOUNTS="${MOUNTS},${BIONEMO_CODE}:/opt/nvidia/nemo_chem"
fi

set -x
srun \
    --output slurm-%j-%n.out \
    --error error-%j-%n.out \
    --container-image ${MEGAMOLBART_CONT} \
    --container-mounts ${MOUNTS} \
    --container-workdir /opt/nvidia/nemo_chem/examples/chem/ \
    --export WANDB_API_KEY="${WANDB_API_KEY}" \
    python megamolbart_pretrain.py \
        --config-path=conf \
        --config-name=megamolbart_pretrain_small_span_aug \
        ++exp_manager.wandb_logger_kwargs.job_type="${JOB_TYPE}" \
        ++exp_manager.wandb_logger_kwargs.name="${EXP_NAME}"\
        ++trainer.num_nodes=${SLURM_JOB_NUM_NODES} \
        ++trainer.gpus=${SLURM_NTASKS_PER_NODE} \
        ++trainer.val_check_interval=${VAL_CHECK_INTERVAL} \
        ++trainer.max_steps=20000000 \
        model.micro_batch_size=${MICRO_BATCH_SIZE} \
        model.global_batch_size=${GLOBAL_BATCH_SIZE} \
        model.tokenizer.model=/opt/nvidia/nemo_chem/models/vocab/megamolbart.model \
        model.tokenizer.vocab_file=/opt/nvidia/nemo_chem/models/vocab/megamolbart.vocab \
        model.data.links_file=/opt/nvidia/nemo_chem/examples/chem/conf/dataset/ZINC-downloader-test.txt \
        model.data.dataset.val=x000-small

set +x<|MERGE_RESOLUTION|>--- conflicted
+++ resolved
@@ -6,11 +6,7 @@
 #SBATCH --time=8:00:00
 #SBATCH --partition=batch_dgx1_m2
 #SBATCH --account=ent_aiapps_omics
-<<<<<<< HEAD
 #SBATCH --job-name=bionemo
-=======
-#SBATCH --job-name=bionemo-ea2-untied-token_head-8nodes-val
->>>>>>> 909ff3d9
 #SBATCH --nv-meta=ml-model.megamolbart
 #SBATCH --mem=0                 # all mem avail
 #SBATCH --overcommit
