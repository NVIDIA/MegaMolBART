# Copyright (c) 2022, NVIDIA CORPORATION.
# SPDX-License-Identifier: Apache-2.0

# Licensed under the Apache License, Version 2.0 (the "License");
# you may not use this file except in compliance with the License.
# You may obtain a copy of the License at
#
#     http://www.apache.org/licenses/LICENSE-2.0
#
# Unless required by applicable law or agreed to in writing, software
# distributed under the License is distributed on an "AS IS" BASIS,
# WITHOUT WARRANTIES OR CONDITIONS OF ANY KIND, either express or implied.
# See the License for the specific language governing permissions and
# limitations under the License.

import os
from operator import itemgetter
from omegaconf.dictconfig import DictConfig
from omegaconf import open_dict
from rdkit import Chem
from collections import defaultdict
from packaging import version
import numpy as np

import torch
import torch.nn as nn
from pytorch_lightning.trainer.trainer import Trainer

<<<<<<< HEAD
from nemo.collections.nlp.modules.common.tokenizer_utils import get_nmt_tokenizer
=======
import nemo
>>>>>>> 02083236
from nemo.collections.nlp.models.language_modeling.megatron_lm_encoder_decoder_model import MegatronLMEncoderDecoderModel
from nemo.utils import logging
from nemo.collections.nlp.modules.common.tokenizer_utils import get_nmt_tokenizer

from nemo_chem.tokenizer import MolEncTokenizer, DEFAULT_VOCAB_PATH, DEFAULT_MODEL_PATH
from nemo_chem.data import DatasetTypes, MoleculeEnumeration, build_train_valid_test_datasets
from nemo.collections.nlp.modules.common.megatron.utils import average_losses_across_data_parallel_group

try:
    from apex.transformer import tensor_parallel, parallel_state

    HAVE_APEX = True
except (ImportError, ModuleNotFoundError):
    HAVE_APEX = False

# Disable logging of invalid SMILES moloecules
from rdkit import RDLogger
lg = RDLogger.logger()
lg.setLevel(RDLogger.CRITICAL)

__all__ = ["MegaMolBARTModel"]

class MegaMolBARTModel(MegatronLMEncoderDecoderModel):
    """
    MegaMolBART pretraining
    """

    def __init__(self, cfg: DictConfig, trainer: Trainer):
        self._check_scheduler(cfg)
        super().__init__(cfg, trainer=trainer)

    def _check_scheduler(self, cfg):
        """Warn if maximum learning rate with Noam is less than minimum learning rate"""
        # TODO add to Noam Scheduler in NeMo
        if cfg.optim.sched.name == 'NoamAnnealing':
            if cfg.optim.sched.warmup_steps:
                warmup_steps = cfg.optim.sched.warmup_steps
            else:
                warmup_steps = int(cfg.optim.sched.warmup_ratio * cfg.optim.sched.max_steps)
            max_lr = cfg.optim.lr * cfg.optim.sched.d_model**(-0.5) * warmup_steps**(-0.5)
            min_lr = cfg.optim.sched.min_lr
            if max_lr <= min_lr:
                logging.warning(f'Warning: maximum learning rate for Noam Scheduler ({max_lr}) is less than minimum ({min_lr}).')
        return

    def _build_tokenizer(self):
        """
        Tokenizer from MegaMolBART.
        """
        # TODO set defaults in tokenizer once NeMo 1.8 conversion is complete
        vocab_path = self._cfg.tokenizer.get('vocab_path', DEFAULT_VOCAB_PATH)
        if not os.path.exists(vocab_path):
            raise ValueError(f'Vocab file not found at {vocab_path}')

<<<<<<< HEAD
        # self.tokenizer = MolEncTokenizer.from_vocab_file(vocab_path=vocab_path, **self._tokenizer_config)
        # TODO: use tokenizer config to define toenizer
        model_path = os.path.splitext(vocab_path)[0]+".model"
        self.tokenizer = get_nmt_tokenizer(
            library='regex',
            # include model files inside .nemo file
            tokenizer_model=self.register_artifact("tokenizer_model", model_path),
            vocab_file=self.register_artifact("vocab_file", vocab_path),
        )
=======
        model_path = self._cfg.tokenizer.get('model_path', DEFAULT_MODEL_PATH)
        if not os.path.exists(model_path):
            raise ValueError(f'Model file not found at {model_path}')

        with open_dict(self._cfg):
            self._cfg.tokenizer.vocab_path = vocab_path
            self._cfg.tokenizer.model_path = model_path

        # TODO cleanup once NeMo 1.8 conversion is complete
        USE_NEMO_REGEX_TOKENIZER = version.parse(nemo.__shortversion__) >= version.parse('1.8')
        if USE_NEMO_REGEX_TOKENIZER:
            # TODO: use tokenizer config to define tokenizer
            self.tokenizer = get_nmt_tokenizer(
                library='regex',
                # include model files inside .nemo file
                tokenizer_model = self.register_artifact("tokenizer_model", model_path),
                vocab_file = self.register_artifact("vocab_file", vocab_path),
            )
        else:
            self.tokenizer = MolEncTokenizer.from_vocab_file(**self._cfg.tokenizer)
>>>>>>> 02083236

    def build_train_valid_test_datasets(self):
        logging.info('Building MegaMolBART datasets.')
        tensor_model_parallel_size = self._cfg.get('tensor_model_parallel_size', 1)

        global_batch_size = self.trainer.world_size * self._cfg.micro_batch_size / tensor_model_parallel_size
        eval_iters = (self.trainer.max_steps // self.trainer.val_check_interval + 1) * self.trainer.limit_val_batches
        test_iters = self.trainer.limit_test_batches
        train_valid_test_num_samples = [
            int(self.trainer.max_steps * global_batch_size),
            int(eval_iters * global_batch_size),
            int(test_iters * global_batch_size),
        ]

        if self._cfg.data.get('dataset_type', None) is not None:
            dataset_types = DatasetTypes.__members__
            if self._cfg.data.get('dataset_type') not in dataset_types:
                raise ValueError(f"dataset_type must be in {dataset_types}. Found {self._cfg.data.get('dataset_type')}")

        self._train_ds, self._validation_ds, self._test_ds = build_train_valid_test_datasets(
            self._cfg.data,
            self.trainer,
            train_valid_test_num_samples
        )

        logging.info(f'Length of train dataset: {len(self._train_ds)}')
        logging.info(f'Length of val dataset: {len(self._validation_ds)}')
        logging.info(f'Length of test dataset: {len(self._test_ds)}')
        logging.info(f'Finished building MegaMolBART datasets.')
        return self._train_ds, self._validation_ds, self._test_ds

    def build_pretraining_data_loader(self, dataset, consumed_samples):
        """Buld dataloader given an input dataset."""
        dataloader = super().build_pretraining_data_loader(dataset=dataset, consumed_samples=consumed_samples)
        
        # Add collate function and unpin memory to avoid crash with CUDA misaligned address
        # TODO remove when data loader complete
        dataloader.pin_memory = False
        pad_size_divisible_by_8 = True if self._cfg.masked_softmax_fusion else False
        dataloader.collate_fn = MoleculeEnumeration(tokenizer=self.tokenizer, 
                                                    seq_length=self._cfg.seq_length, 
                                                    pad_size_divisible_by_8=pad_size_divisible_by_8,
                                                    **self._cfg.data).collate_fn
        
        return dataloader

    def _eval_step(self, tokens_enc, tokens_dec, loss_mask, labels, enc_mask, dec_mask):
        ret_dict = self(tokens_enc, tokens_dec, enc_mask, dec_mask, tokentype_ids=None, lm_labels=labels,)
        tokens_loss = ret_dict['tokens_loss']
        loss = self.loss_func(loss_mask, tokens_loss)
        return loss, ret_dict

    def _inference_step(self, batch, batch_idx):
        tokens_enc, tokens_dec, loss_mask, labels, enc_mask, dec_mask = self.process_batch(batch)
        loss, ret_dict = self._eval_step(tokens_enc=tokens_enc, tokens_dec=tokens_dec, loss_mask=loss_mask, 
                                         labels=labels, enc_mask=enc_mask, dec_mask=dec_mask)

        target_smiles = batch['target_smiles']
        token_logits = ret_dict['token_logits']
        token_logits[:, :, self.tokenizer.vocab_size:] = -float('Inf') # never pick padded tokens
        metrics = self.calculate_metrics(token_logits=token_logits, loss_mask=loss_mask, labels=labels, 
                                         tokens_enc=tokens_enc, enc_mask=enc_mask, target_smiles=target_smiles)

        logs = {'loss': loss}
        for metric_name, metric_value in metrics.items():
            logs[metric_name] = metric_value
        
        return logs

    @staticmethod
    def _flatten_dict(outputs):
        """Flatten a list of dictionaries to list without assuming all keys are identical"""
        flattened_dict = defaultdict(list)
        for metric_dict in outputs:
            for metric_name, metric_value in metric_dict.items():
                flattened_dict[metric_name].append(metric_value)

        return flattened_dict

    def _inference_epoch_end(self, outputs, mode):
        results_dict = self._flatten_dict(outputs)

        # Calculate metric averages
        # TODO this reduces all metrics across all data parallel groups
        # if too slow, can only reduce loss instead
        averaged_results = {} 
        for metric_name, metric_list in results_dict.items():
            reduced_metric = average_losses_across_data_parallel_group(metric_list)
            logged_name = 'reduced_loss' if metric_name == 'loss' else metric_name
            averaged_results[logged_name] = reduced_metric.cpu().detach().numpy().mean()

        # Log results
        log_list = []
        for metric_name, metric_val in averaged_results.items():
            metric_name = metric_name.replace('_', ' ').title()
            log_list.append(f'{metric_name}: {metric_val:.2f}')
        logging.info(f'{mode.title()} Results: ' + ', '.join(log_list))

        # Prepend val/test tag to metric for Tensorboard / WandB
        logged_results = {}
        for metric_name, metric_val in averaged_results.items():
            logged_results[f'{mode}_{metric_name}'] = metric_val

        self.log_dict(logged_results, prog_bar=True)

    def training_step(self, batch, batch_idx):

        if batch_idx < 2: # TODO CLEANUP
            target_smiles = batch['target_smiles']
            data_parallel_world_size = parallel_state.get_data_parallel_world_size()
            data_parallel_rank = parallel_state.get_data_parallel_rank()
            logging.info(f'Data samples from {data_parallel_rank}/{data_parallel_world_size} with {len(self._train_ds)} for batch {batch_idx}: {target_smiles[:2]}')

        tokens_enc, tokens_dec, loss_mask, labels, enc_mask, dec_mask = self.process_batch(batch)

        assert tokens_enc.max() < self.tokenizer.vocab_size, AssertionError('Encoder tokens are larger than vocabulary')
        assert tokens_dec.max() < self.tokenizer.vocab_size, AssertionError('Decoder tokens are larger than vocabulary')
        assert labels.max() < self.tokenizer.vocab_size, AssertionError('Label tokens are larger than vocabulary')

        loss, ret_dict = self._eval_step(tokens_enc=tokens_enc, tokens_dec=tokens_dec, loss_mask=loss_mask, 
                                         labels=labels, enc_mask=enc_mask, dec_mask=dec_mask)
        
        # cache reduced loss while accumulating gradients
        reduced_loss = average_losses_across_data_parallel_group([loss])
        self._reduced_loss_buffer.append(reduced_loss[0])

        if (batch_idx + 1) % self.trainer.accumulate_grad_batches == 0:
            # Reduced loss for logging.
            average_reduced_loss = sum(self._reduced_loss_buffer) / len(self._reduced_loss_buffer)
            lr = self._optimizer.param_groups[0]['lr']
            consumed_samples = self.compute_consumed_samples(self.trainer.global_step - self.init_global_step)

            logs = {'global_step': self.trainer.global_step,
                    'reduced_loss': average_reduced_loss,
                    'lr': lr,
                    'consumed_samples': consumed_samples}

            self.log_dict(logs)
            self._reduced_loss_buffer = []

        return loss

    def validation_step(self, batch, batch_idx):
        return self._inference_step(batch, batch_idx)

    def test_step(self, batch, batch_idx):
        return self._inference_step(batch, batch_idx)

    def validation_epoch_end(self, outputs):
        self._inference_epoch_end(outputs, mode='val')

    def test_epoch_end(self, outputs):
        self._inference_epoch_end(outputs, mode='test')

    def decode(self, tokens_enc, enc_mask, num_tokens_to_generate):
        # TODO: Revert to version from MegatonLMEncoderDecoderModel when sampling from padding tokens prohibited 
        encoder_hidden_states = itemgetter("enc_output")(
            self(
                encoder_input_ids=tokens_enc,
                decoder_input_ids=None,
                encoder_attn_mask=enc_mask,
                decoder_attn_mask=None,
                tokentype_ids=None,
                lm_labels=None,
                enc_hidden_states=None,
                output_enc_hidden_only=True,
            )
        )
        predicted_tokens_dec = (
            torch.LongTensor([self.tokenizer.bos_id] * tokens_enc.size(0)).unsqueeze(1).to(tokens_enc.device)
        )
        for _ in range(num_tokens_to_generate):
            dec_mask = predicted_tokens_dec != self.tokenizer.pad_id
            token_logits = itemgetter("token_logits")(
                self(
                    encoder_input_ids=tokens_enc,
                    decoder_input_ids=predicted_tokens_dec,
                    encoder_attn_mask=enc_mask,
                    decoder_attn_mask=dec_mask,
                    tokentype_ids=None,
                    lm_labels=None,
                    enc_hidden_states=encoder_hidden_states,
                    output_enc_hidden_only=False,
                )
            )
            token_logits = tensor_parallel.gather_from_tensor_model_parallel_region(token_logits)
            token_logits[:, :, self.tokenizer.vocab_size:] = -float('Inf') # never pick padded tokens
            log_probs, token_ids = torch.max(nn.functional.log_softmax(token_logits, dim=-1), dim=-1)
            predicted_tokens_dec = torch.cat([predicted_tokens_dec, token_ids[:, -1].unsqueeze(1)], 1)

        return predicted_tokens_dec, log_probs

    def sample_molecules(self, tokens_enc, enc_mask):
        """Autoregressively sample SMILES molecules from encoder hidden state

        Args:
            tokens_enc (torch.Tensor, long): token ID values for samples
            enc_mask (torch.Tensor, long): boolean mask for padded sections

        Returns:
            sampled_smiles (list[str]): a list of sampled SMILES strings
        """

        self.freeze()

        # Decode encoder hidden state to tokens
        predicted_tokens_ids, log_probs = self.decode(tokens_enc, enc_mask, self._cfg.max_position_embeddings)
        predicted_tokens_ids = predicted_tokens_ids.cpu().detach().numpy().tolist()

        # Prune tokens by eos / padding and convert to SMILES
        for item, predicted_tokens_ in enumerate(predicted_tokens_ids):
            if self.tokenizer.eos_id in predicted_tokens_:
                idx = predicted_tokens_.index(self.tokenizer.eos_id)
                predicted_tokens_ids[item] = predicted_tokens_[:idx]
            else:
                # NB: this is slightly different from previous version in that pad tokens can be in the middle of sequence
                predicted_tokens_ids[item] = [id for id in predicted_tokens_ if id != self.tokenizer.pad_id]
            
        predicted_tokens_text = self.tokenizer.ids_to_tokens(predicted_tokens_ids)
        sampled_smiles = self.tokenizer.tokens_to_text(predicted_tokens_text)

        self.unfreeze()
        return sampled_smiles

    @staticmethod
    def calculate_character_accuracy(token_logits, loss_mask, labels):
        """Character (token) level accuracy

        Args:
            token_logits (torch.Tensor, float): softmax values for all tokens
            loss_mask (torch.Tensor, float): binary mask for ignored data (1=active, 0=mask), must be float
            labels (torch.Tensor, long): token IDs for correct output

        Returns:
            float: character accuracy value
        """

        # Get most probable token
        _, predicted_tokens = torch.max(token_logits, dim=2)
        correct_tokens = torch.eq(labels, predicted_tokens) * loss_mask # NB: mask includes EOS in calculation

        # Calculate percent of correct tokens
        num_correct = correct_tokens.detach().sum()
        total = loss_mask.detach().sum()
        character_accuracy = num_correct / total
        return character_accuracy

    def calculate_molecular_accuracy(self, tokens_enc, enc_mask, target_smiles):
        """Calculate molecular accuracy (with canonicalization)

        Args:
            tokens_enc (torch.Tensor, long): token ID values for samples
            enc_mask (torch.Tensor, long): boolean mask for padded sections
            target_smiles (str): ground truth for canonicalized SMILES

        Returns:
            float, float: molecular accuracy and percent invalid
        """
        sampled_smiles = self.sample_molecules(tokens_enc, enc_mask)
        sampled_mols = [Chem.MolFromSmiles(smi) for smi in sampled_smiles]
        invalid = [mol is None for mol in sampled_mols]

        canonical_smiles = ["Unknown" if mol is None else Chem.MolToSmiles(mol, canonical=True) for mol in sampled_mols]
        correct_smiles = [target_smiles[idx] == smi for idx, smi in enumerate(canonical_smiles)]

        num_correct = sum(correct_smiles)
        total = len(correct_smiles)
        num_invalid = sum(invalid)
        percent_invalid = torch.tensor([num_invalid / total]).to(tokens_enc.device)
        molecular_accuracy = torch.tensor([num_correct / total]).to(tokens_enc.device)

        return molecular_accuracy, percent_invalid

    def calculate_metrics(self, token_logits, loss_mask, labels, tokens_enc, enc_mask, target_smiles):
        """Calculate metrics for character accuracy, molecular accuracy, and invalid molecules

        Args:
            token_logits (torch.Tensor, float): softmax values for all tokens
            loss_mask (torch.Tensor, float): binary mask for ignored data (1=active, 0=mask), must be float
            labels (torch.Tensor, long): token IDs for correct output
            tokens_enc (torch.Tensor, long): token ID values for samples
            enc_mask (torch.Tensor, long): boolean mask for padded sections
            target_smiles (str): ground truth for canonicalized SMILES

        Returns:
            dict: dictionary of metric values
        """
        character_accuracy = self.calculate_character_accuracy(token_logits, loss_mask, labels)
        molecular_accuracy, percent_invalid = self.calculate_molecular_accuracy(tokens_enc, enc_mask, target_smiles)
        metrics = {'character_accuracy': character_accuracy,
                   'molecular_accuracy': molecular_accuracy,
                   'percent_invalid': percent_invalid}
        return metrics

    def list_available_models(self):
        pass<|MERGE_RESOLUTION|>--- conflicted
+++ resolved
@@ -26,11 +26,8 @@
 import torch.nn as nn
 from pytorch_lightning.trainer.trainer import Trainer
 
-<<<<<<< HEAD
 from nemo.collections.nlp.modules.common.tokenizer_utils import get_nmt_tokenizer
-=======
 import nemo
->>>>>>> 02083236
 from nemo.collections.nlp.models.language_modeling.megatron_lm_encoder_decoder_model import MegatronLMEncoderDecoderModel
 from nemo.utils import logging
 from nemo.collections.nlp.modules.common.tokenizer_utils import get_nmt_tokenizer
@@ -85,7 +82,6 @@
         if not os.path.exists(vocab_path):
             raise ValueError(f'Vocab file not found at {vocab_path}')
 
-<<<<<<< HEAD
         # self.tokenizer = MolEncTokenizer.from_vocab_file(vocab_path=vocab_path, **self._tokenizer_config)
         # TODO: use tokenizer config to define toenizer
         model_path = os.path.splitext(vocab_path)[0]+".model"
@@ -95,28 +91,6 @@
             tokenizer_model=self.register_artifact("tokenizer_model", model_path),
             vocab_file=self.register_artifact("vocab_file", vocab_path),
         )
-=======
-        model_path = self._cfg.tokenizer.get('model_path', DEFAULT_MODEL_PATH)
-        if not os.path.exists(model_path):
-            raise ValueError(f'Model file not found at {model_path}')
-
-        with open_dict(self._cfg):
-            self._cfg.tokenizer.vocab_path = vocab_path
-            self._cfg.tokenizer.model_path = model_path
-
-        # TODO cleanup once NeMo 1.8 conversion is complete
-        USE_NEMO_REGEX_TOKENIZER = version.parse(nemo.__shortversion__) >= version.parse('1.8')
-        if USE_NEMO_REGEX_TOKENIZER:
-            # TODO: use tokenizer config to define tokenizer
-            self.tokenizer = get_nmt_tokenizer(
-                library='regex',
-                # include model files inside .nemo file
-                tokenizer_model = self.register_artifact("tokenizer_model", model_path),
-                vocab_file = self.register_artifact("vocab_file", vocab_path),
-            )
-        else:
-            self.tokenizer = MolEncTokenizer.from_vocab_file(**self._cfg.tokenizer)
->>>>>>> 02083236
 
     def build_train_valid_test_datasets(self):
         logging.info('Building MegaMolBART datasets.')
